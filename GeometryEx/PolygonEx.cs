﻿using System;
using System.Collections.Generic;
using System.Linq;
using Elements.Geometry;
using Elements.Geometry.Solids;
using SkeletonNet;
using SkeletonNet.Primitives;

namespace GeometryEx
{
    public static class PolygonEx
    {
        /// <summary>
        /// The ratio of the longer side to the shorter side of the Polygon's bounding box.
        /// </summary>
        public static double AlignedAspectRatio(this Polygon polygon)
        {
            var segments = polygon.AlignedBox().Segments().OrderBy(s => s.Length());
            return segments.Last().Length() / segments.First().Length();
        }

        /// <summary>
        /// Returns a Polygon bounding box rotated to the same angle as the longest segment of this Polygon.
        /// </summary>
        public static Polygon AlignedBox(this Polygon polygon)
        {
            var ang = polygon.Segments().OrderByDescending(s => s.Length()).ToList().First();
            var angle = Math.Atan2(ang.End.Y - ang.Start.Y, ang.End.X - ang.Start.X) * (180 / Math.PI);
            var perimeterJig = polygon.Rotate(Vector3.Origin, angle * -1);
            return perimeterJig.Compass().Box.Rotate(Vector3.Origin, angle);
        }

        /// <summary>
        /// Returns a list of Vector3 points representing the corners of the Polygon's aligned bounding box.
        /// </summary>
        public static List<Vector3> AlignedBoxCorners(this Polygon polygon)
        {
            return polygon.AlignedBox().Vertices.ToList();
        }

        /// <summary>
        /// The ratio of the longer side to the shorter side of the Polygon's orthogonal bounding box.
        /// </summary>
        public static double AspectRatio(this Polygon polygon)
        {
            var segments = polygon.Compass().Box.Segments().OrderBy(s => s.Length());
            return segments.Last().Length() / segments.First().Length();
        }

        /// <summary>
        /// Returns a list of Vector3 points representing the corners of the Polygon's orthogonal bounding box.
        /// </summary>
        public static List<Vector3> BoxCorners(this Polygon polygon)
        {
            var box = new CompassBox(polygon);
            return new List<Vector3>
            {
                box.SW,
                box.SE,
                box.NE,
                box.NW
            };
        }

        /// <summary>
        /// Returns the List of Polygons that can merge with this Polygon.
        /// </summary>
        /// <param name="polygons">List of Polygons to test.</param>
        /// <returns>A List of Polygons that can be merged with this Polygon.</returns>
        public static List<Polygon> CanMerge(this Polygon polygon, List<Polygon> polygons)
        {
            var mrgPolygons = new List<Polygon>();
            foreach (var poly in polygons)
            {
                var polys = polygon.ToList();
                polys.Add(poly);
                if (Shaper.Merge(polys).Count == 1)
                {
                    mrgPolygons.Add(poly);
                }
            }
            return mrgPolygons;
        }

        /// <summary>
        /// Returns a CompassBox representation of the Polygon's bounding box.
        /// </summary>
        public static CompassBox Compass(this Polygon polygon)
        {
            return new CompassBox(polygon);
        }

        /// <summary>
        /// Attempts to scale up a Polygon until coming within the tolerance percentage of the target area.
        /// </summary>
        /// <param name="polygon">Polygon to scale.</param>
        /// <param name="area">Target area of the Polygon.</param>
        /// <param name="tolerance">Area total tolerance.</param>
        /// <param name="origin">Alignment location for final Polygon.</param>
        /// <param name="within">Polygon acting as a constraining outer boundary.</param>
        /// <param name="among">List of Polygons to avoid intersecting.</param>
        /// <returns>
        /// A new Polygon.
        /// </returns>
        public static Polygon ExpandToArea(this Polygon polygon, double area, double ratio,
                                           double tolerance = 0.1, Orient origin = Orient.C,
                                           Polygon within = null, List<Polygon> among = null)
        {
            if (polygon.IsClockWise())
            {
                polygon = polygon.Reversed();
            }
            if (Math.Abs(polygon.Area() - area) <= Math.Abs(tolerance * area))
            {
                return polygon;
            }
            var position = polygon.Compass().PointBy(origin);
            Polygon tryPoly = Shaper.RectangleByArea(area, ratio);
            tryPoly = tryPoly.MoveFromTo(tryPoly.Compass().PointBy(origin), position);
            double tryArea = tryPoly.Area();
            do
            {
                var t = new Transform();
                t.Scale(tryArea / area, tryPoly.Compass().PointBy(origin));
                tryPoly = tryPoly.TransformedPolygon(t);
                if (within != null && tryPoly.Intersects(within))
                {
                    var tryPolys = within.Intersection(tryPoly);
                    if (tryPolys != null && tryPolys.Count > 0)
                    {
                        tryPoly = tryPolys.First();
                    }
                }
                if (among != null && tryPoly.Intersects(among))
                {
                    var tryPolys = Shaper.Differences(tryPoly.ToList(), among);
                    if (tryPolys != null && tryPolys.Count > 0)
                    {
                        tryPoly = tryPolys.First();
                    }
                }
                tryArea = tryPoly.Area();
            }
            while (!Shaper.NearEqual(tryPoly.Area(), area, tolerance * area) &&
                   !Shaper.NearEqual(tryPoly.Area(), tryArea, tolerance));
            return tryPoly;
        }

        /// <summary>
        /// Provides a list of Vector3 points within a Polygon by searching along Lines between Polygon vertices and the Polygon's Centroid.
        /// </summary>
        /// <param name="interval">Density of Vector points to return along each compass radial.</param>
        /// <returns>A List of Vector3 points.</returns>
        public static List<Vector3> FindInternalPoints(this Polygon polygon, double interval = 1.0)
        {
            var centroid = polygon.Centroid();
            var distPoints = polygon.Vertices.ToList().OrderByDescending(v => v.DistanceTo(centroid));
            var segments = polygon.Segments();
            var intPoints = new List<Vector3>();
            foreach (var point in distPoints)
            {
                var ray = new Line(centroid, point);
                var lines = ray.DivideByLength(interval);
                foreach (var line in lines)
                {
                    foreach (var segment in segments)
                    {
                        if (ray.Intersects2D(segment))
                        {
                            if (polygon.Contains(line.Start))
                            {
                                intPoints.Add(line.Start);
                            }
                            if (polygon.Contains(line.End))
                            {
                                intPoints.Add(line.End);
                            }
                        }
                    }
                }
            }
            return intPoints;
        }

        /// <summary>
        /// Tests whether a Polygon is covered by a Polygon perimeter and doesn't intersect with a list of Polygons.
        /// </summary>
        /// <param name="within">Polygon perimeter to test.</param>
        /// <param name="among">List of Polygons to check for intersection.</param>
        /// <returns>
        /// True if the Polygon is covered by the Polygon within and does not intersect with any Polygon in the supplied among list.
        /// </returns>
        public static bool Fits(this Polygon polygon, Polygon within = null, List<Polygon> among = null)
        {
            if (within != null && !within.Covers(polygon))
            {
                return false;
            }
            return !polygon.Intersects(among);
        }

        /// <summary>
        /// Creates the largest Polygon fitted to supplied intersecting Polygons.
        /// </summary>
        /// <param name="among">List of Polygons against which this Polygon must conform.</param>
        /// <returns>
        /// A new Polygon.
        /// </returns>
        public static Polygon FitAmong(this Polygon polygon, List<Polygon> among)
        {
            if (among == null || among.Count == 0)
            {
                return polygon;
            }
            var polygons = Shaper.Differences(polygon.ToList(), among);
            if (polygons.Count == 0)
            {
                return null;
            }
            polygon = polygons.OrderByDescending(p => Math.Abs(p.Area())).First();
            if (polygon.IsClockWise())
            {
                return polygon.Reversed();
            }
            return polygon;
        }

        /// <summary>
        /// Creates the largest Polygon fitted within a supplied intersecting perimeter.
        /// </summary>
        /// <param name="within">Polygon acting as a constraining outer boundary.</param>
        /// <returns>
        /// A new Polygon.
        /// </returns>
        public static Polygon FitMost(this Polygon polygon, Polygon within)
        {
            if (!within.Intersects(polygon))
            {
                return null;
            }
            var polygons = within.Intersection(polygon);
            if (polygons.Count == 0)
            {
                return null;
            }
            polygons = polygons.OrderByDescending(p => Math.Abs(p.Area())).ToList();
            if (polygons.First().IsClockWise())
            {
                return polygons.First().Reversed();
            }
            return polygons.First();
        }

        /// <summary>
        /// Creates the largest Polygon fitted within a supplied perimeter and conforming to supplied intersecting Polygons.
        /// </summary>
        /// <param name="within">Polygon acting as a constraining outer boundary.</param>
        /// <param name="among">List of Polygons against which this Polygon must conform.</param>
        /// <returns>
        /// A List of Polygons.
        /// </returns>
        public static Polygon FitTo(this Polygon polygon, Polygon within, List<Polygon> among)
        {
            polygon = FitMost(polygon, within);
            if (polygon == null)
            {
                return null;
            }
            return FitAmong(polygon, among);
        }

        /// <summary>
        /// Tests if any of the supplied Polygons share one or more areas with this Polygon when compared on a shared plane.
        /// </summary>
        /// <param name="polygons">List of Polygons to compare with this Polygon.</param>
        /// <returns>
        /// Returns true if any of the supplied Polygons share one or more areas with this Polygon when compared on a shared plane or if the list of supplied Polygons is null. Returns false if the none of the supplied Polygons share an area with this Polygon or if the supplied list of Polygons is null.
        /// </returns>
        public static bool Intersects(this Polygon polygon, List<Polygon> polygons)
        {
            if (polygons == null)
            {
                return false;
            }
            foreach (Polygon poly in polygons)
            {
                if (polygon.Intersects(poly))
                {
                    return true;
                }
            }
            return false;
        }

        /// <summary>
        /// Returns a List of Polygons derived from the Polygon's straight skeleton.
        /// </summary>
        /// <returns>A List of Polygons.</Line></returns>
        public static List<Polygon> Jigsaw(this Polygon polygon)
        {
            var vertices2d = new List<Vector2d>();
            foreach (var vertex in polygon.Vertices)
            {
                vertices2d.Add(new Vector2d(vertex.X, vertex.Y));
            }
            var skeleton = SkeletonBuilder.Build(vertices2d);
            var polygons = new List<Polygon>();
            foreach (var edgeResult in skeleton.Edges)
            {
                var vertices = new List<Vector3>();
                foreach (var vertex in edgeResult.Polygon)
                {
                    vertices.Add(new Vector3(vertex.X, vertex.Y, 0.0));
                }
                polygons.Add(Shaper.MakePolygon(vertices));
            }
            return polygons.OrderBy(p => p.Centroid()).ToList();
        }

        /// <summary>
        /// Returns a new Polygon displaced along a 2D vector calculated between the supplied Vector3 points.
        /// </summary>
        /// <param name="from">Vector3 base point of the move.</param>
        /// <param name="to">Vector3 target point of the move.</param>
        /// <returns>
        /// A new Polygon.
        /// </returns>
        public static Polygon MoveFromTo(this Polygon polygon, Vector3 from, Vector3 to)
        {
            var t = new Transform(new Vector3(to.X - from.X, to.Y - from.Y, to.Z - from.Z));
            return polygon.TransformedPolygon(t);
        }

        /// <summary>
        /// Returns a new Polygon placed in a spatial relationship with a supplied polygon by using supplied Orient points derived from Polygon.Compass bounding box points on each Polygon.
        /// </summary>
        /// <param name="adjTo">Reference Polygon in relation to which to place This Polygon.</param>
        /// <param name="from">Orient value indicating the point on This Polygon to use a MoveFromTo 'from' value.</param>
        /// <param name="to">Orient value indicating the point on the reference Polygon as a MoveFromTo 'to' value.</param>
        /// <returns>A new Polygon.</returns>
        public static Polygon PlaceNear(this Polygon polygon, Polygon adjTo, Orient from, Orient to)
        {
            var thisCompass = polygon.Compass();
            var adjCompass = adjTo.Compass();
            return polygon.MoveFromTo(thisCompass.PointBy(from), adjCompass.PointBy(to));
        }

        /// <summary>
        /// Creates a new CCW Polygon of the same vertices with the start point now at the specified Polygon vertex.
        /// </summary>
        /// <param name="startFrom">The Vector3 point from which to start the new Polygon.</param>
        /// <returns>A new Polygon.</returns>
        public static Polygon RewindFrom(this Polygon polygon, Vector3 startFrom)
        {
            var vertices = polygon.Vertices;
            if (!vertices.Contains(startFrom))
            {
                return null;
            }
            var points = new List<Vector3>();
            var start = vertices.IndexOf(startFrom);
            points.Add(vertices[start]);
            var i = start + 1;
            while (i < vertices.Count)
            {
                points.Add(vertices[i]);
                i++;
            }
            i = 0;
            while (i < start)
            {
                points.Add(vertices[i]);
                i++;
            }
            return new Polygon(points);
        }

        /// <summary>
        /// Creates a new CCW Polygon of the same vertices with the start point now at the indexed Polygon vertex.
        /// </summary>
        /// <param name="start">The index of the point from which to start the new Polygon.</param>
        /// <returns>A new Polygon.</returns>
        public static Polygon RewindFrom(this Polygon polygon, int start)
        {
            var vertices = polygon.Vertices;
            if (start < 0 || start > vertices.Count - 1)
            {
                return null;
            }
            var points = new List<Vector3>()
            {
                vertices[start]
            };
            var i = start + 1;
            while (i < vertices.Count)
            {
                points.Add(vertices[i % vertices.Count]);
                i++;
            }
            return Shaper.MakePolygon(points);
        }

        /// <summary>
        /// Returns a List of Lines forming the Polygon skeleton's connections between Polygon's spine and vertices.
        /// </summary>
        /// <returns>A List of Lines.</Line></returns>
        public static List<Line> Ribs(this Polygon polygon)
        {
            var skeleton = polygon.Skeleton();
            var lines = new List<Line>();
            foreach (var line in skeleton)
            {
                if (polygon.Contains(line.Start) ^ polygon.Contains(line.End))
                {
                    lines.Add(line);
                }
            }
            return lines.OrderBy(l => l.Midpoint()).ToList();
        }

        /// <summary>
        /// Returns a new Polygon rotated around a supplied Vector3 by the specified angle in degrees.
        /// </summary>
        /// <param name="pivot">The Vector3 base point of the rotation.</param>
        /// <param name="angle">The desired rotation angle in degrees.</param>
        /// <returns>
        /// A new Polygon.
        /// </returns>
        public static Polygon Rotate(this Polygon polygon, Vector3 pivot, double angle)
        {
            var theta = angle * (Math.PI / 180);
            var vertices = new List<Vector3>();
            foreach (Vector3 vertex in polygon.Vertices)
            {
                var rX = (Math.Cos(theta) * (vertex.X - pivot.X)) - (Math.Sin(theta) * (vertex.Y - pivot.Y)) + pivot.X;
                var rY = (Math.Sin(theta) * (vertex.X - pivot.X)) + (Math.Cos(theta) * (vertex.Y - pivot.Y)) + pivot.Y;
                var rZ = vertex.Z;
                vertices.Add(new Vector3(rX, rY, rZ));
            }
            return Shaper.MakePolygon(vertices);
        }

        /// <summary>
        /// Reduces Polygon vertices.
        /// </summary>
        /// <param name="tolerance">The tolerated deviation to include a vertex.</param>
        /// <returns>A new Polyline.</returns>
        public static Polygon Simplify(this Polygon polygon, double minLength, double filletFactor = 1.0)
        {
            return Shaper.MakePolygon(Shaper.Simplify(polygon.Vertices.ToList(), minLength, filletFactor));
        }

        /// <summary>
        /// Returns a List of Lines forming the Polygon's skeleton sorted by the ascending midpoint of each Line.
        /// </summary>
        /// <returns>A List of Lines.</Line></returns>
        public static List<Line> Skeleton(this Polygon polygon)
        {
            var vertices2d = new List<Vector2d>();
            foreach (var vertex in polygon.Vertices)
            {
                vertices2d.Add(new Vector2d(vertex.X, vertex.Y));
            }
            var skeleton = SkeletonBuilder.Build(vertices2d);
            var polygons = polygon.Jigsaw();
            var lines = new List<Line>();
            foreach (var poly in polygons)
            {
                var segments = poly.Segments();
                foreach (var segment in segments)
                {
                    if ((polygon.Contains(segment.Start) || polygon.Contains(segment.End)) &&
                        !segment.IsListed(lines))
                    {
                        lines.Add(segment);
                    }
                }
            }
            return lines.OrderBy(l => l.Midpoint()).ToList();
        }

        /// <summary>
        /// Returns a List of Lines forming the Polygon's centerline sorted by the ascending midpoint of each Line.
        /// </summary>
        /// <returns>A List of Lines</Line></returns>
        public static List<Line> Spine(this Polygon polygon)
        {
            var skeleton = polygon.Skeleton();
            var lines = new List<Line>();
            foreach (var line in skeleton)
            {
                if (polygon.Contains(line.Start) && polygon.Contains(line.End))
                {
                    lines.Add(line);
                }
            }
            return lines.OrderBy(l => l.Midpoint()).ToList();
        }

        /// <summary>
        /// Creates a Polygon with a reduced quantity of points tested against a deviation tolerance.
        /// </summary>
        /// <param name="tolerance">The deviation tolerance for inclusion in the final Vector3 List.</param>
        /// <returns>
        /// A new Polygon.
        /// </returns>
        public static Polygon Straighten(this Polygon polygon, double tolerance)
        {
            return Shaper.MakePolygon(SimplifyNet.Straighten(polygon.Vertices.ToList(), tolerance));
        }

        /// <summary>
        /// Inserts this Polygon into a new List.
        /// </summary>
        /// <returns>A List containing this Polygon.</returns>
        public static List<Polygon> ToList(this Polygon polygon)
        {
            return new List<Polygon> { polygon };
        }

        /// <summary>
        /// Returns a Mesh by applying the Delauney triangulation algorithm to this Polygon.
        /// </summary>
        /// <param name="polygon"></param>
        /// <returns>
        /// A Mesh.
        /// </returns>
        public static Mesh ToMesh(this Polygon polygon, bool top = true)
        {
            var points = new List<IPoint>();
            polygon.Vertices.ToList().ForEach(v => points.Add(new Point(v.X, v.Y)));
            var elev = polygon.Vertices.First().Z;
            var delTriangles = new Delaunator(points.ToArray()).GetTriangles().ToList();
            var mesh = new Mesh();
            foreach (var triangle in delTriangles)
            {
                var vertices = new List<Vector3>();
                triangle.Points.ToList().ForEach(p => vertices.Add(new Vector3(p.X, p.Y, elev)));
                var winder = new Polygon(vertices);
                if (!polygon.Covers(winder))
                {
                    continue;
                }
                if (winder.IsClockWise() && top || !winder.IsClockWise() && !top)
                {
                    winder = winder.Reversed();
                }
<<<<<<< HEAD
                var mTriangle = new Elements.Geometry.Triangle(new Vertex(winder.Vertices[0]),
                                                               new Vertex(winder.Vertices[1]),
                                                               new Vertex(winder.Vertices[2]));
=======
                var mTriangle = new Elements.Geometry.Triangle(new Elements.Geometry.Vertex(winder.Vertices[0]),
                                                               new Elements.Geometry.Vertex(winder.Vertices[1]),
                                                               new Elements.Geometry.Vertex(winder.Vertices[2]));
>>>>>>> e8a4fa4b
                mesh.AddTriangle(mTriangle);
                mesh.AddVertex(mTriangle.Vertices[0].Position);
                mesh.AddVertex(mTriangle.Vertices[1].Position);
                mesh.AddVertex(mTriangle.Vertices[2].Position);
            }
            mesh.ComputeNormals();
            return mesh;
        }
    }
}<|MERGE_RESOLUTION|>--- conflicted
+++ resolved
@@ -545,15 +545,9 @@
                 {
                     winder = winder.Reversed();
                 }
-<<<<<<< HEAD
                 var mTriangle = new Elements.Geometry.Triangle(new Vertex(winder.Vertices[0]),
                                                                new Vertex(winder.Vertices[1]),
                                                                new Vertex(winder.Vertices[2]));
-=======
-                var mTriangle = new Elements.Geometry.Triangle(new Elements.Geometry.Vertex(winder.Vertices[0]),
-                                                               new Elements.Geometry.Vertex(winder.Vertices[1]),
-                                                               new Elements.Geometry.Vertex(winder.Vertices[2]));
->>>>>>> e8a4fa4b
                 mesh.AddTriangle(mTriangle);
                 mesh.AddVertex(mTriangle.Vertices[0].Position);
                 mesh.AddVertex(mTriangle.Vertices[1].Position);
